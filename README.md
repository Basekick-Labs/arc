<p align="center">
  <img src="assets/arc_logo.jpg" alt="Arc Logo" width="400"/>
</p>

<h1 align="center">Arc</h1>

<h3 align="center">One database for metrics, logs, traces, and events</h3>

<p align="center">
Query all your observability data with SQL. No more copying timestamps between Grafana dashboards.<br/>
Built on DuckDB + Parquet. 6.57M records/sec. AGPL-3.0 open source.
</p>

<p align="center">
  <a href="#quick-start">Quick Start</a> •
  <a href="#why-arc">Why Arc</a> •
  <a href="https://basekick.net">Website</a> •
  <a href="https://basekick.net/docs">Documentation</a> •
  <a href="https://discord.gg/nxnWfUxsdm">Discord</a>
</p>

<p align="center">
  <a href="https://www.gnu.org/licenses/agpl-3.0"><img src="https://img.shields.io/badge/License-AGPL%203.0-blue.svg" alt="License: AGPL-3.0"/></a>
  <a href="https://github.com/basekick-labs/arc-core"><img src="https://img.shields.io/badge/Throughput-6.57M%20RPS-brightgreen.svg" alt="Performance"/></a>
  <a href="https://discord.gg/nxnWfUxsdm"><img src="https://img.shields.io/badge/Discord-Join%20Community-5865F2?logo=discord&logoColor=white" alt="Discord"/></a>
</p>

---

## The Problem

You're running Prometheus for metrics. Loki for logs. Tempo for traces.

Three systems. Three query languages. When production breaks at 3am, you're copying timestamps between dashboards trying to figure out what happened.

**Arc solves this: one SQL query across all your observability data.**
```sql
-- Find every error log, slow trace, and CPU spike
-- during your last deployment
WITH deploy AS (
  SELECT time FROM events
  WHERE event_type = 'deployment_started'
  ORDER BY time DESC LIMIT 1
)
SELECT
  m.cpu_usage,
  l.error_count,
  t.p99_latency
FROM metrics m
JOIN logs l USING (timestamp, service)
JOIN traces t USING (timestamp, service)
CROSS JOIN deploy d
WHERE m.timestamp BETWEEN d.time AND d.time + INTERVAL '30 minutes'
ORDER BY timestamp DESC;
```

**Try this in Datadog. We'll wait.**

---

## Why Arc

- **One Query Language**: SQL across metrics, logs, traces, and events
- **No Data Silos**: Join your metrics with logs, correlate traces with events
- **6.57M Records/Sec**: Ingest all observability data types simultaneously
- **DuckDB Powered**: Full analytical SQL with window functions and CTEs
- **Parquet Storage**: 3-5x compression, optimized for analytical queries
- **Open Source**: AGPL-3.0, no vendor lock-in

## Quick Start

### Docker (Recommended)

Run Arc with a single command:

```bash
docker run -d \
  -p 8000:8000 \
  -e STORAGE_BACKEND=local \
  -e DB_PATH=/data/arc.db \
  -v arc-data:/data \
  ghcr.io/basekick-labs/arc:25.11.1
```

Arc API will be available at `http://localhost:8000`

**Check health:**
```bash
curl http://localhost:8000/health
```

### Kubernetes (Helm)

Deploy Arc to Kubernetes with Helm:

```bash
helm install arc https://github.com/Basekick-Labs/arc/releases/download/v25.11.1/arc-25.11.1.tgz
```

**Customize your installation:**
```bash
helm install arc https://github.com/Basekick-Labs/arc/releases/download/v25.11.1/arc-25.11.1.tgz \
  --set persistence.size=20Gi \
  --set resources.limits.memory=4Gi
```

**Key configuration options:**
- `persistence.enabled` - Enable persistent storage (default: true)
- `persistence.size` - PVC size (default: 10Gi)
- `arc.storageBackend` - Storage backend: local, s3, minio (default: local)
- `resources.limits.memory` - Memory limit (default: unset)

See the [Helm chart values.yaml](helm/arc/values.yaml) for all configuration options.

## Features

- **High-Throughput Ingestion**: One endpoint for any timestamped columnar data - metrics, logs, traces, events, IoT sensors, analytics
- **Unified Protocol**: MessagePack columnar format (6.57M/sec unified) or InfluxDB Line Protocol (240K/sec) for compatibility
- **Columnar Storage**: Parquet files with compression (3-5x compression ratios), optimized for analytical queries
- **DuckDB Query Engine**: Fast SQL analytics with window functions, joins, aggregations, and time-series operations
- **Flexible Storage**: Local filesystem, MinIO, AWS S3/R2, Google Cloud Storage, or any S3-compatible backend
- **Multi-Database Architecture**: Organize data by environment, tenant, or application with database namespaces - [Learn More](#multi-database-architecture)
- **VSCode Extension**: Full-featured database manager with query editor, notebooks, CSV import, and alerting - [Install Now](https://marketplace.visualstudio.com/items?itemName=basekick-labs.arc-db-manager)
- **Continuous Queries**: Downsampling and materialized views for long-term data aggregation - [Learn More](docs/CONTINUOUS_QUERIES.md)
- **Retention Policies**: Time-based data lifecycle management with automatic cleanup - [Learn More](docs/RETENTION_POLICIES.md)
- **Automatic File Compaction**: Merges small files into optimized 512MB files for 10-50x faster queries - [Learn More](docs/COMPACTION.md)
- **Write-Ahead Log (WAL)**: Optional durability feature for zero data loss (disabled by default for max throughput) - [Learn More](docs/WAL.md)
- **Delete Operations**: GDPR-compliant precise deletion with zero overhead on writes/queries - [Learn More](docs/DELETE.md)
- **Query Caching**: Configurable result caching for repeated analytical queries
- **Apache Superset Integration**: Native dialect for BI dashboards and visualizations
- **Production Ready**: Docker and native deployment with health checks and monitoring

## Performance Benchmarks

Arc ingests any timestamped columnar data through a unified MessagePack protocol - metrics, logs, traces, events, IoT sensors, or analytics.

## Write Performance

### Unified Ingestion - All Data Types Simultaneously

Arc handles **6.57 million records/sec combined throughput** across all four observability data types ingesting simultaneously on a single node.

**Unified Test Results** (all data types running together):

| Data Type | Throughput | % of Individual Peak | CPU Share |
|-----------|------------|---------------------|-----------|
| **Metrics** | **1.98M/sec** | 68% | Primary workload |
| **Logs** | **1.55M/sec** | 160% | Better CPU sharing |
| **Traces** | **1.50M/sec** | 191% | Better CPU sharing |
| **Events** | **1.54M/sec** | 157% | Better CPU sharing |
| **TOTAL** | **6.57M/sec** | **117% of theoretical** | 100% CPU utilization |

**Test Configuration:**
- **Hardware**: Apple M3 Max (14 cores, 36GB RAM)
- **Duration**: 61 seconds
- **Total Records**: 402 million records
- **Success Rate**: 100% (zero errors)
- **CPU**: 100% utilization - pure compute efficiency
- **Batch Size**: 1,000 records per batch
- **Workers**: 500 per data type (2,000 total concurrent workers)

### Why This Matters: Linear Scalability

The bottleneck is **CPU compute**, not memory, disk I/O, or lock contention. Arc hit the hardware ceiling with every CPU cycle doing useful work and no architectural bottlenecks.

**This means Arc scales linearly with cores.** The 6.57M records/sec on 14 cores translates to ~469K records/sec per core. Doubling cores should roughly double throughput, assuming comparable CPU performance and fast storage (NVMe SSD).

**Production Recommendation**: Target 50-60% CPU utilization (~3-4M combined records/sec on M3 Max) to maintain headroom for traffic spikes and operational overhead.

### Individual Data Type Performance

When tested separately with optimized configurations:

| Data Type | Throughput | p50 Latency | p99 Latency | What it tracks |
|-----------|------------|-------------|-------------|----------------|
| **Metrics** | **2.91M/sec** | 1.76ms | 29ms | System state, IoT sensors, measurements |
| **Logs** | **968K/sec** | 7.68ms | 58ms | Application events, access logs, audit trails |
| **Events** | **981K/sec** | 3.34ms | 55ms | State changes, deployments, incidents |
| **Traces** | **784K/sec** | 2.61ms | 64ms | Request flows, distributed tracing, spans |

**Total Individual Capacity**: 5.6M records/sec (theoretical maximum if run separately)

*All with sub-100ms p99 latency - production-ready performance*

**Performance Philosophy:** Arc prioritizes **production-ready latency** over maximum throughput. All benchmarks use batch_size=1000 to ensure sub-100ms p99 latency across all data types. Larger batches can achieve 15-20% higher throughput but with 10-30x worse latency, making them unsuitable for real-time observability.

**One endpoint. One protocol. Any timestamped data.**

### Write Performance - Format Comparison

| Wire Format | Throughput | p50 Latency | p95 Latency | p99 Latency | Notes |
|-------------|------------|-------------|-------------|-------------|-------|
| **MessagePack Columnar** | **2.91M RPS** | **1.76ms** | **13.28ms** | **29.03ms** | Zero-copy passthrough + optimized connection pooling (RECOMMENDED) |
| **MessagePack Row** | **908K RPS** | **136.86ms** | **851.71ms** | **1542ms** | Legacy format with conversion overhead |
| **Line Protocol** | **240K RPS** | N/A | N/A | N/A | InfluxDB compatibility mode |

**Columnar Format Advantages:**
- **3.2x faster throughput** vs row format (2.91M vs 908K RPS)
- **77x lower p50 latency** (1.76ms vs 136.86ms)
- **64x lower p95 latency** (13.28ms vs 851.71ms)
- **53x lower p99 latency** (29.03ms vs 1542ms)
- **Optimized connection pooling** with balanced concurrency

*Tested on Apple M3 Max (14 cores), native deployment, 500 workers, batch_size=1000*
*MessagePack columnar format with zero-copy Arrow passthrough + gzip compression level 1*

### Log Ingestion Performance

Arc also handles **high-volume log ingestion** using the same MessagePack columnar protocol:

| Batch Size | Throughput | p50 Latency | p99 Latency | Use Case |
|------------|------------|-------------|-------------|----------|
| **1,000 logs** | **968K logs/sec** | 7.68ms | 58.35ms | High-throughput production logging |
| **5,000 logs** | **100K logs/sec** | 12.8ms | 163ms | Interactive dashboards |
| **10,000 logs** | **197K logs/sec** | 40.3ms | 367ms | Batch processing |
| **20,000 logs** | **955K logs/sec** | 113.9ms | 1827ms | Data backfill, huge batches |

**Log Schema Example** (columnar format):
```python
{
    "m": "application_logs",
    "columns": {
        "time": [timestamp1, timestamp2, ...],
        "level": ["INFO", "ERROR", ...],
        "service": ["api-server", "worker", ...],
        "message": ["Request processed", ...],
        "status_code": [200, 500, ...],
        "response_time_ms": [145, 203, ...]
    }
}
```

**Comparison with Other Log Systems:**
- **45x faster** than Loki (955K vs 21K logs/sec)
- **48x faster** than Elasticsearch (955K vs 20K logs/sec)
- **17x faster** than SigNoz/ClickHouse (955K vs 55K logs/sec)
- **Competitive** with VictoriaLogs (specialized logs-only system)

**Learn More:**
- [Log Ingestion Documentation](docs/LOG_INGESTION.md) - Complete guide to using Arc for logs
- [Load Testing Guide](docs/LOAD_TESTING.md) - Benchmark your Arc instance
- [Synthetic Logs Load Test Script](scripts/synthetic_logs_load_test.py) - Ready-to-use load testing tool

### Distributed Traces Ingestion Performance

Arc completes the observability triangle with **high-performance distributed tracing**:

| Batch Size | Throughput | p50 Latency | p99 Latency | Use Case |
|------------|------------|-------------|-------------|----------|
| **1,000 spans** | **784K spans/sec** | 2.61ms | 63.56ms | **Production-optimized** (recommended) |
| **5,000 spans** | **99K spans/sec** | 32.8ms | 105.9ms | Balanced performance |
| **20,000 spans** | **944K spans/sec** | 162ms | 2093ms | Maximum throughput (high latency) |

**Why 1K batch size?** We optimized for **production readiness over raw throughput**. While 20K batches achieve 20% higher throughput (944K), they have **33x worse p99 latency** (2.1s vs 63ms). For real-time observability, sub-100ms latency is critical.

**Trace Schema Example** (columnar format):
```python
{
    "m": "distributed_traces",
    "columns": {
        "time": [timestamp1, timestamp2, ...],
        "trace_id": ["abc123", "abc123", ...],      # Links related spans
        "span_id": ["span-001", "span-002", ...],
        "parent_span_id": ["", "span-001", ...],    # Parent-child relationships
        "service_name": ["api-gateway", "auth-service", ...],
        "operation_name": ["POST /orders", "verify_token", ...],
        "span_kind": ["server", "client", ...],     # OpenTelemetry standard
        "duration_ns": [250000000, 15000000, ...],  # Nanoseconds
        "status_code": [200, 200, ...],
        "error": [false, false, ...]
    }
}
```

**Comparison with Other Tracing Systems:**
- **8x faster** than Jaeger (784K vs ~100K spans/sec)
- **8-16x faster** than Tempo (784K vs ~50-100K spans/sec)
- **8x faster** than SigNoz (784K vs ~100K spans/sec)
- **Unified storage** with metrics and logs for complete correlation

**What makes Arc unique for traces:**
- Same MessagePack columnar protocol as metrics/logs
- Correlate traces with metrics and logs via SQL joins
- OpenTelemetry-compatible span model
- Parent-child span relationships preserved
- 47.5 million spans in 60 seconds with zero errors
- **Exceptional latency**: 2.61ms p50, 63.56ms p99

**Learn More:**
- [Traces Ingestion Documentation](docs/TRACES_INGESTION.md) - Complete guide to distributed tracing with Arc
- [Load Testing Guide](docs/LOAD_TESTING.md) - Benchmark traces ingestion
- [Synthetic Traces Load Test Script](scripts/synthetic_traces_load_test.py) - Test distributed tracing performance

### Events Ingestion Performance

Arc completes the observability suite with **events** - the fourth pillar that answers "What changed?":

| Batch Size | Throughput | p50 Latency | p99 Latency | Use Case |
|------------|------------|-------------|-------------|----------|
| **1,000 events** | **981K events/sec** | 3.34ms | 55.45ms | High-throughput production events |
| **10,000 events** | **489K events/sec** | 26.0ms | 413.1ms | Balanced performance |

**Event Schema Example** (columnar format):
```python
{
    "m": "system_events",
    "columns": {
        "time": [timestamp1, timestamp2, ...],
        "event_type": ["deployment_started", "user_signup", ...],
        "event_category": ["infrastructure", "business", "security", "application"],
        "severity": ["info", "warning", "error", "critical"],
        "source": ["kubernetes", "app-backend", ...],
        "user_id": ["user-123", "", ...],
        "resource_id": ["deployment-456", "order-789", ...],
        "metadata": ['{"version":"v1.2.3"}', '{"plan":"premium"}', ...],  # JSON
        "duration_ms": [0, 5000, ...],
        "success": [true, false, ...],
        "amount": [0.0, 29.99, ...]  # For business events
    }
}
```

**Event Categories:**
- **Infrastructure**: Deployments, scaling, failovers, config changes
- **Business**: Signups, payments, subscriptions, orders
- **Security**: Auth attempts, rate limits, violations
- **Application**: Jobs, circuit breakers, health checks

**Why Events Matter:**

Events provide **root cause analysis** by correlating with other telemetry:

```sql
-- "Why did CPU spike at 14:32?"
-- Answer: Deployment started at 14:32!
SELECT
    e.time, e.event_type, m.value as cpu
FROM system_events e
JOIN cpu_metrics m ON m.time BETWEEN e.time AND e.time + e.duration_ms
WHERE e.event_category = 'infrastructure'
    AND m.value > 80;
```

**60 million events in 60 seconds** with zero errors. Complete observability: Metrics + Logs + Traces + Events.

**Learn More:**
- [Events Ingestion Documentation](docs/EVENTS_INGESTION.md) - Complete guide to events with Arc
- [Load Testing Guide](docs/LOAD_TESTING.md) - Benchmark events ingestion
- [Synthetic Events Load Test Script](scripts/synthetic_events_load_test.py) - Test events performance

### Authentication Performance

Arc includes built-in token-based authentication with minimal performance overhead thanks to intelligent caching:

| Configuration | Throughput | p50 Latency | p95 Latency | p99 Latency | Notes |
|--------------|-----------|-------------|-------------|-------------|-------|
| **Auth Disabled** | 2.42M RPS | 1.64ms | 27.27ms | 41.63ms | No security (not recommended) |
| **Auth + Cache (30s TTL)** | **2.42M RPS** | **1.74ms** | **28.13ms** | **45.27ms** | **Production recommended** |
| **Auth (no cache)** | 2.31M RPS | 6.36ms | 41.41ms | 63.31ms | 5ms SQLite lookup overhead |

**Key Insights:**
- **Token caching** eliminates auth performance penalty (only +0.1ms overhead vs no auth)
- **30-second TTL** provides excellent hit rate at 2.4M RPS workloads
- **Security with speed**: Full authentication with near-zero performance impact
- **Configurable TTL**: Adjust cache duration via `AUTH_CACHE_TTL` (default: 30s)

**Cache Statistics:**
- **Hit rate**: 99.9%+ at sustained high throughput
- **Revocation delay**: Max 30 seconds (cache TTL)
- **Manual invalidation**: `POST /api/v1/auth/cache/invalidate` for immediate effect
- **Monitoring**: `GET /api/v1/auth/cache/stats` for cache performance metrics

### Storage Backend Performance

| Storage Backend | Throughput | Notes |
|----------------|------------|-------|
| **Local NVMe** | **2.42M RPS** | Direct filesystem (fastest) |
| **MinIO** | **~2.1M RPS** | S3-compatible object storage |

**Why is columnar format so much faster?**
1. **Zero conversion overhead** - No flatten tags/fields, no row→column conversion
2. **Better batching** - 1000 records in one columnar structure vs 1000 individual dicts
3. **Smaller wire payload** - Field names sent once instead of repeated per-record
4. **More efficient memory** - Arrays are more compact than list of dicts
5. **Less lock contention** - Fewer buffer operations per batch

**Optimal Configuration:**
- **Format:** MessagePack columnar (2.55x faster than row format)
- **Workers:** ~30x CPU cores for I/O-bound workloads (e.g., 14 cores = 400 workers)
- **Deployment:** Native mode (3.5x faster than Docker)
- **Storage:** Local filesystem for maximum performance, MinIO for distributed deployments
- **Protocol:** MessagePack binary columnar (`/api/v1/write/msgpack`)
- **Performance Stack:**
  - `uvloop`: 2-4x faster event loop (Cython-based C implementation)
  - `httptools`: 40% faster HTTP parser
  - `orjson`: 20-50% faster JSON serialization (Rust + SIMD)
- **Optimizations:**
  - Zero-copy columnar passthrough (no data transformation)
  - Non-blocking flush operations (writes continue during I/O)

## Additional Deployment Options

### Docker Compose (Development)

For development with MinIO object storage:

```bash
# Start Arc Core with MinIO
docker-compose up -d

# Check status
docker-compose ps

# View logs
docker-compose logs -f arc-api

# Stop
docker-compose down
```

### Native Deployment (Maximum Performance)

**Native deployment delivers 2.32M RPS vs 570K RPS in Docker (4.1x faster).**

```bash
# One-command start (auto-installs MinIO, auto-detects CPU cores)
./start.sh native

# Alternative: Manual setup
python3.11 -m venv venv
source venv/bin/activate
pip install -r requirements.txt
cp .env.example .env

# Start MinIO natively (auto-configured by start.sh)
brew install minio/stable/minio minio/stable/mc  # macOS
# OR download from https://min.io/download for Linux

# Start Arc (auto-detects optimal worker count: 3x CPU cores)
./start.sh native
```

Arc API will be available at `http://localhost:8000`
MinIO Console at `http://localhost:9001` (minioadmin/minioadmin)

<<<<<<< HEAD
## Quick Start (Docker)

Run Arc with a single command:

```bash
docker run -d \
  -p 8000:8000 \
  -e STORAGE_BACKEND=local \
  -e STORAGE_LOCAL_BASE_PATH=/data/arc \
  -e DB_PATH=/data/arc.db \
  -v arc-data:/data \
  ghcr.io/basekick-labs/arc:25.11.1
```

Arc API will be available at `http://localhost:8000`

**Check health:**
```bash
curl http://localhost:8000/health
```

**What's persisted:**
- `/data/arc/` - Parquet files (your ingested data)
- `/data/arc.db` - SQLite database (auth tokens, metadata)

### Docker Compose (Development)

For development with MinIO object storage:

```bash
# Start Arc Core with MinIO
docker-compose up -d

# Check status
docker-compose ps

# View logs
docker-compose logs -f arc-api

# Stop
docker-compose down
```

=======
>>>>>>> 0e5a7236
## Remote Deployment

Deploy Arc Core to a remote server:

```bash
# Docker deployment
./deploy.sh -h your-server.com -u ubuntu -m docker

# Native deployment
./deploy.sh -h your-server.com -u ubuntu -m native
```

## Configuration

Arc Core uses a centralized `arc.conf` configuration file (TOML format). This provides:
- Clean, organized configuration structure
- Environment variable overrides for Docker/production
- Production-ready defaults
- Comments and documentation inline

### Primary Configuration: arc.conf

Edit the `arc.conf` file for all settings:

```toml
# Server Configuration
[server]
host = "0.0.0.0"
port = 8000
workers = 8  # Adjust based on load: 4=light, 8=medium, 16=high

# Authentication
[auth]
enabled = true
default_token = ""  # Leave empty to auto-generate

# Query Cache
[query_cache]
enabled = true
ttl_seconds = 60

# Storage Backend Configuration
[storage]
backend = "local"  # Options: local, minio, s3, gcs, ceph

# Option 1: Local Filesystem (fastest, single-node)
[storage.local]
base_path = "./data/arc"      # Or "/mnt/nvme/arc-data" for dedicated storage
database = "default"

# Option 2: MinIO (recommended for distributed deployments)
# [storage]
# backend = "minio"
# [storage.minio]
# endpoint = "http://minio:9000"
# access_key = "minioadmin"
# secret_key = "minioadmin123"
# bucket = "arc"
# database = "default"
# use_ssl = false

# Option 3: AWS S3 / Cloudflare R2
# [storage]
# backend = "s3"
# [storage.s3]
# bucket = "arc-data"
# database = "default"
# region = "us-east-1"
# access_key = "YOUR_ACCESS_KEY"
# secret_key = "YOUR_SECRET_KEY"

# Option 4: Google Cloud Storage
# [storage]
# backend = "gcs"
# [storage.gcs]
# bucket = "arc-data"
# database = "default"
# project_id = "my-project"
# credentials_file = "/path/to/service-account.json"
```

**Configuration Priority** (highest to lowest):
1. Environment variables (e.g., `ARC_WORKERS=16`)
2. `arc.conf` file
3. Built-in defaults

### Storage Backend Selection Guide

| Backend | Performance | Use Case | Pros | Cons |
|---------|-------------|----------|------|------|
| **Local** | Fastest (6.57M RPS unified) | Single-node, development, edge | Direct I/O, no overhead, simple setup | No distribution, single point of failure |
| **MinIO** | Fast (~5-6M RPS estimated) | Distributed, multi-tenant | S3-compatible, scalable, cost-effective | Requires MinIO service, slight overhead |
| **AWS S3** | Cloud-native | Production, unlimited scale | Fully managed, 99.999999999% durability | Network latency, costs |
| **GCS** | Cloud-native | Google Cloud deployments | Integrated with GCP, global CDN | Network latency, costs |

**Recommendation:**
- **Development/Testing**: Local filesystem (`backend = "local"`)
- **Production (single-node)**: Local filesystem with NVMe storage
- **Production (distributed)**: MinIO or AWS S3/R2
- **Cloud deployments**: AWS S3, Cloudflare R2, or Google Cloud Storage

### Environment Variable Overrides

You can override any setting via environment variables:

```bash
# Server
ARC_HOST=0.0.0.0
ARC_PORT=8000
ARC_WORKERS=8

# Storage - Local Filesystem
STORAGE_BACKEND=local
STORAGE_LOCAL_BASE_PATH=/data/arc
STORAGE_LOCAL_DATABASE=default

# Storage - MinIO (alternative)
# STORAGE_BACKEND=minio
# MINIO_ENDPOINT=minio:9000
# MINIO_ACCESS_KEY=minioadmin
# MINIO_SECRET_KEY=minioadmin123
# MINIO_BUCKET=arc

# Cache
QUERY_CACHE_ENABLED=true
QUERY_CACHE_TTL=60

# Logging
LOG_LEVEL=INFO
```

**Legacy Support**: `.env` files are still supported for backward compatibility, but `arc.conf` is recommended.

## Getting Started

### VSCode Extension - The Easiest Way to Get Started

**Arc Database Manager** for VS Code provides a complete development toolkit with visual database exploration, query execution, and data management - no command line required!

<p align="center">
  <a href="https://marketplace.visualstudio.com/items?itemName=basekick-labs.arc-db-manager">
    <img src="https://img.shields.io/badge/VSCode-Arc%20DB%20Manager-blue?logo=visual-studio-code&logoColor=white" alt="VSCode Extension"/>
  </a>
  <a href="https://marketplace.visualstudio.com/items?itemName=basekick-labs.arc-db-manager">
    <img src="https://img.shields.io/visual-studio-marketplace/v/basekick-labs.arc-db-manager?label=version" alt="Version"/>
  </a>
  <a href="https://marketplace.visualstudio.com/items?itemName=basekick-labs.arc-db-manager">
    <img src="https://img.shields.io/visual-studio-marketplace/i/basekick-labs.arc-db-manager?label=installs" alt="Installs"/>
  </a>
</p>

#### Key Features:

- **Visual Connection Management** - Connect to multiple Arc servers with saved connections
- **SQL Query Editor** - IntelliSense auto-completion for tables, columns, and DuckDB functions
- **Arc Notebooks** - Mix SQL and Markdown in `.arcnb` files with parameterized queries
- **Schema Explorer** - Browse databases and tables with right-click context menus
- **CSV Import Wizard** - Import CSV files with auto-detection and batch processing
- **Alerting System** - Create alerts with desktop notifications
- **Auto-Visualizations** - Automatic chart generation for time-series data
- **Query History** - Automatic logging of all queries with saved favorites
- **Dark Mode** - Automatic theme adaptation

#### Quick Install:

1. Open VS Code
2. Search for **"Arc Database Manager"** in Extensions marketplace
3. Click Install
4. Connect to your Arc server and start querying!

**→ [Install from VS Code Marketplace](https://marketplace.visualstudio.com/items?itemName=basekick-labs.arc-db-manager)**

**→ [View Extension Documentation](https://github.com/basekick-labs/vscode-extension)**

---

### 1. Get Your Admin Token

After starting Arc Core, create an admin token for API access:

```bash
# Docker deployment
docker exec -it arc-api python3 -c "
from api.auth import AuthManager
auth = AuthManager(db_path='/data/arc.db')
token = auth.create_token('my-admin', description='Admin token')
print(f'Admin Token: {token}')
"

# Native deployment
cd /path/to/arc-core
source venv/bin/activate
python3 -c "
from api.auth import AuthManager
auth = AuthManager(db_path='./data/arc.db')
token = auth.create_token('my-admin', description='Admin token')
print(f'Admin Token: {token}')
"
```

Save this token - you'll need it for all API requests.

### 2. API Endpoints

All endpoints require authentication via Bearer token:

```bash
# Set your token
export ARC_TOKEN="your-token-here"
```

#### Health Check
```bash
curl http://localhost:8000/health
```

#### Ingest Data (MessagePack - Columnar Format RECOMMENDED)

**Columnar MessagePack format is 2.55x faster than row format** with zero-copy passthrough to Arrow:

```python
import msgpack
import requests
from datetime import datetime
import os

# Get or create API token
token = os.getenv("ARC_TOKEN")
if not token:
    from api.auth import AuthManager
    auth = AuthManager(db_path='./data/arc.db')
    token = auth.create_token(name='my-app', description='My application')
    print(f"Created token: {token}")
    print(f"Save it: export ARC_TOKEN='{token}'")

# COLUMNAR FORMAT (RECOMMENDED - 2.55x faster)
# All data organized as columns (arrays), not rows
data = {
    "m": "cpu",                    # measurement name
    "columns": {                   # columnar data structure
        "time": [
            int(datetime.now().timestamp() * 1000),
            int(datetime.now().timestamp() * 1000) + 1000,
            int(datetime.now().timestamp() * 1000) + 2000
        ],
        "host": ["server01", "server02", "server03"],
        "region": ["us-east", "us-west", "eu-central"],
        "datacenter": ["aws", "gcp", "azure"],
        "usage_idle": [95.0, 85.0, 92.0],
        "usage_user": [3.2, 10.5, 5.8],
        "usage_system": [1.8, 4.5, 2.2]
    }
}

# Send columnar data (2.32M RPS throughput)
response = requests.post(
    "http://localhost:8000/api/v1/write/msgpack",
    headers={
        "Authorization": f"Bearer {token}",
        "Content-Type": "application/msgpack",
        "x-arc-database": "default"  # Optional: specify database
    },
    data=msgpack.packb(data)
)

# Check response (returns 204 No Content on success)
if response.status_code == 204:
    print(f"Successfully wrote {len(data['columns']['time'])} records!")
else:
    print(f"Error {response.status_code}: {response.text}")
```

**High-throughput batch ingestion** (columnar format - 2.32M RPS):

```python
# Generate 10,000 records in columnar format
num_records = 10000
base_time = int(datetime.now().timestamp() * 1000)

data = {
    "m": "sensor_data",
    "columns": {
        "time": [base_time + i for i in range(num_records)],
        "sensor_id": [f"sensor_{i % 100}" for i in range(num_records)],
        "location": [f"zone_{i % 10}" for i in range(num_records)],
        "type": ["temperature"] * num_records,
        "temperature": [20 + (i % 10) for i in range(num_records)],
        "humidity": [60 + (i % 20) for i in range(num_records)],
        "pressure": [1013 + (i % 5) for i in range(num_records)]
    }
}

response = requests.post(
    "http://localhost:8000/api/v1/write/msgpack",
    headers={
        "Authorization": f"Bearer {token}",
        "Content-Type": "application/msgpack"
    },
    data=msgpack.packb(data)
)

if response.status_code == 204:
    print(f"Wrote 10,000 records successfully at 2.32M RPS!")
```

<details>
<summary><b>Row Format (Legacy - 2.55x slower, kept for compatibility)</b></summary>

**Only use row format if you cannot generate columnar data client-side:**

```python
# ROW FORMAT (LEGACY - 908K RPS, much slower)
# Each record is a separate dictionary
data = {
    "batch": [
        {
            "m": "cpu",
            "t": int(datetime.now().timestamp() * 1000),
            "h": "server01",
            "tags": {
                "region": "us-east",
                "dc": "aws"
            },
            "fields": {
                "usage_idle": 95.0,
                "usage_user": 3.2,
                "usage_system": 1.8
            }
        },
        {
            "m": "cpu",
            "t": int(datetime.now().timestamp() * 1000),
            "h": "server02",
            "tags": {
                "region": "us-west",
                "dc": "gcp"
            },
            "fields": {
                "usage_idle": 85.0,
                "usage_user": 10.5,
                "usage_system": 4.5
            }
        }
    ]
}

response = requests.post(
    "http://localhost:8000/api/v1/write/msgpack",
    headers={
        "Authorization": f"Bearer {token}",
        "Content-Type": "application/msgpack"
    },
    data=msgpack.packb(data)
)
```

**Performance Warning**: Row format has 20-26x higher latency and 2.55x lower throughput than columnar format. Use columnar format whenever possible.

</details>

#### Ingest Data (Line Protocol - InfluxDB Compatibility)

**For drop-in replacement of InfluxDB** - compatible with Telegraf and InfluxDB clients:

```bash
# InfluxDB 1.x compatible endpoint
curl -X POST "http://localhost:8000/api/v1/write?db=mydb" \
  -H "Authorization: Bearer $ARC_TOKEN" \
  -H "Content-Type: text/plain" \
  --data-binary "cpu,host=server01 value=0.64 1633024800000000000"

# Multiple measurements
curl -X POST "http://localhost:8000/api/v1/write?db=metrics" \
  -H "Authorization: Bearer $ARC_TOKEN" \
  -H "Content-Type: text/plain" \
  --data-binary "cpu,host=server01,region=us-west value=0.64 1633024800000000000
memory,host=server01,region=us-west used=8.2,total=16.0 1633024800000000000
disk,host=server01,region=us-west used=120.5,total=500.0 1633024800000000000"
```

**Telegraf configuration** (drop-in InfluxDB replacement):

```toml
[[outputs.influxdb]]
  urls = ["http://localhost:8000"]
  database = "telegraf"
  skip_database_creation = true

  # Authentication
  username = ""  # Leave empty
  password = "$ARC_TOKEN"  # Use your Arc token as password

  # Or use HTTP headers
  [outputs.influxdb.headers]
    Authorization = "Bearer $ARC_TOKEN"
```

#### Query Data

**Basic query** (Python):

```python
import requests
import os

token = os.getenv("ARC_TOKEN")  # Your API token

# Simple query
response = requests.post(
    "http://localhost:8000/api/v1/query",
    headers={
        "Authorization": f"Bearer {token}",
        "Content-Type": "application/json"
    },
    json={
        "sql": "SELECT * FROM cpu WHERE host = 'server01' ORDER BY time DESC LIMIT 10",
        "format": "json"
    }
)

data = response.json()
print(f"Rows: {len(data['data'])}")
for row in data['data']:
    print(row)
```

**Using curl**:

```bash
curl -X POST http://localhost:8000/api/v1/query \
  -H "Authorization: Bearer $ARC_TOKEN" \
  -H "Content-Type: application/json" \
  -d '{
    "sql": "SELECT * FROM cpu WHERE host = '\''server01'\'' LIMIT 10",
    "format": "json"
  }'
```

**Advanced queries with DuckDB SQL**:

```python
# Time-series aggregation
response = requests.post(
    "http://localhost:8000/api/v1/query",
    headers={"Authorization": f"Bearer {token}"},
    json={
        "sql": """
            SELECT
                time_bucket(INTERVAL '5 minutes', time) as bucket,
                host,
                AVG(usage_idle) as avg_idle,
                MAX(usage_user) as max_user
            FROM cpu
            WHERE time > now() - INTERVAL '1 hour'
            GROUP BY bucket, host
            ORDER BY bucket DESC
        """,
        "format": "json"
    }
)

# Window functions
response = requests.post(
    "http://localhost:8000/api/v1/query",
    headers={"Authorization": f"Bearer {token}"},
    json={
        "sql": """
            SELECT
                timestamp,
                host,
                usage_idle,
                AVG(usage_idle) OVER (
                    PARTITION BY host
                    ORDER BY timestamp
                    ROWS BETWEEN 5 PRECEDING AND CURRENT ROW
                ) as moving_avg
            FROM cpu
            ORDER BY timestamp DESC
            LIMIT 100
        """,
        "format": "json"
    }
)

# Join multiple measurements
response = requests.post(
    "http://localhost:8000/api/v1/query",
    headers={"Authorization": f"Bearer {token}"},
    json={
        "sql": """
            SELECT
                c.timestamp,
                c.host,
                c.usage_idle as cpu_idle,
                m.used_percent as mem_used
            FROM cpu c
            JOIN mem m ON c.timestamp = m.timestamp AND c.host = m.host
            WHERE c.timestamp > now() - INTERVAL '10 minutes'
            ORDER BY c.timestamp DESC
        """,
        "format": "json"
    }
)
```

### Apache Arrow Columnar Queries

Arc supports Apache Arrow format for zero-copy columnar data transfer, ideal for analytics workloads and data pipelines.

**Performance Benefits:**
- **7.36x faster** for large result sets (100K+ rows)
- **43% smaller payloads** compared to JSON
- **Zero-copy** for Pandas, Polars, and other Arrow-compatible tools
- **Columnar format** stays efficient from Parquet → DuckDB → Arrow → client

**Python Example with Pandas:**

```python
import requests
import pyarrow as pa
import pandas as pd

# Execute query and get Arrow format
response = requests.post(
    "http://localhost:8000/api/v1/query/arrow",
    headers={"Authorization": f"Bearer {token}"},
    json={
        "sql": """
            SELECT
                time_bucket(INTERVAL '1 hour', time) as hour,
                host,
                AVG(usage_idle) as avg_cpu_idle,
                COUNT(*) as sample_count
            FROM cpu
            WHERE time > now() - INTERVAL '24 hours'
            GROUP BY hour, host
            ORDER BY hour DESC
        """
    }
)

# Parse Arrow IPC stream
reader = pa.ipc.open_stream(response.content)
arrow_table = reader.read_all()

# Convert to Pandas DataFrame (zero-copy)
df = arrow_table.to_pandas()

print(f"Retrieved {len(df)} rows")
print(df.head())
```

**Polars Example (even faster):**

```python
import requests
import pyarrow as pa
import polars as pl

response = requests.post(
    "http://localhost:8000/api/v1/query/arrow",
    headers={"Authorization": f"Bearer {token}"},
    json={"sql": "SELECT * FROM cpu WHERE host = 'server01' LIMIT 100000"}
)

# Parse Arrow and convert to Polars (zero-copy)
reader = pa.ipc.open_stream(response.content)
arrow_table = reader.read_all()
df = pl.from_arrow(arrow_table)

print(df.describe())
```

**When to use Arrow format:**
- Large result sets (10K+ rows)
- Wide tables with many columns
- Data pipelines feeding into Pandas/Polars
- Analytics notebooks and dashboards
- ETL processes requiring columnar data

**When to use JSON format:**
- Small result sets (<1K rows)
- Simple API integrations
- Web dashboards
- Quick debugging and testing

## Multi-Database Architecture

Arc supports multiple databases (namespaces) within a single instance, allowing you to organize and isolate data by environment, tenant, or application.

### Storage Structure

Data is organized as: `{bucket}/{database}/{measurement}/{year}/{month}/{day}/{hour}/file.parquet`

```
arc/                           # MinIO bucket
├── default/                   # Default database
│   ├── cpu/2025/01/15/14/    # CPU metrics
│   ├── mem/2025/01/15/14/    # Memory metrics
│   └── disk/2025/01/15/14/   # Disk metrics
├── production/                # Production database
│   ├── cpu/2025/01/15/14/
│   └── mem/2025/01/15/14/
└── staging/                   # Staging database
    ├── cpu/2025/01/15/14/
    └── mem/2025/01/15/14/
```

### Configuration

Configure the database in `arc.conf`:

```toml
[storage.minio]
endpoint = "http://localhost:9000"
access_key = "minioadmin"
secret_key = "minioadmin"
bucket = "arc"
database = "default"  # Database namespace
```

Or via environment variable:
```bash
export MINIO_DATABASE="production"
```

### Writing to Specific Databases

**MessagePack Protocol (Columnar - Recommended):**
```python
import msgpack
import requests
from datetime import datetime

token = "your-token-here"

# Columnar format (2.55x faster)
data = {
    "m": "cpu",
    "columns": {
        "time": [int(datetime.now().timestamp() * 1000)],
        "host": ["server01"],
        "usage_idle": [95.0],
        "usage_user": [3.2],
        "usage_system": [1.8]
    }
}

# Write to production database
response = requests.post(
    "http://localhost:8000/api/v1/write/msgpack",
    headers={
        "x-api-key": token,
        "Content-Type": "application/msgpack",
        "x-arc-database": "production"  # Specify database
    },
    data=msgpack.packb(data)
)

# Write to staging database
response = requests.post(
    "http://localhost:8000/api/v1/write/msgpack",
    headers={
        "x-api-key": token,
        "Content-Type": "application/msgpack",
        "x-arc-database": "staging"  # Different database
    },
    data=msgpack.packb(data)
)
```

**Line Protocol:**
```bash
# Write to default database (uses configured database)
curl -X POST http://localhost:8000/api/v1/write/line-protocol \
  -H "x-api-key: $ARC_TOKEN" \
  -d 'cpu,host=server01 usage_idle=95.0'

# Write to specific database
curl -X POST http://localhost:8000/api/v1/write/line-protocol \
  -H "x-api-key: $ARC_TOKEN" \
  -H "x-arc-database: production" \
  -d 'cpu,host=server01 usage_idle=95.0'
```

### Querying Across Databases

**Show Available Databases:**
```sql
SHOW DATABASES;
-- Output:
-- default
-- production
-- staging
```

**Show Tables in Current Database:**
```sql
SHOW TABLES;
-- Output:
-- database | table_name | storage_path | file_count | total_size_mb
-- default  | cpu        | s3://arc/default/cpu/ | 150 | 75.2
-- default  | mem        | s3://arc/default/mem/ | 120 | 52.1
```

**Query Specific Database:**
```python
# Query production database
response = requests.post(
    "http://localhost:8000/api/v1/query",
    headers={"Authorization": f"Bearer {token}"},
    json={
        "sql": "SELECT * FROM production.cpu WHERE timestamp > NOW() - INTERVAL 1 HOUR",
        "format": "json"
    }
)

# Query default database (no prefix needed)
response = requests.post(
    "http://localhost:8000/api/v1/query",
    headers={"Authorization": f"Bearer {token}"},
    json={
        "sql": "SELECT * FROM cpu WHERE timestamp > NOW() - INTERVAL 1 HOUR",
        "format": "json"
    }
)
```

**Cross-Database Queries:**
```python
# Compare production vs staging metrics
response = requests.post(
    "http://localhost:8000/api/v1/query",
    headers={"Authorization": f"Bearer {token}"},
    json={
        "sql": """
            SELECT
                p.timestamp,
                p.host,
                p.usage_idle as prod_cpu,
                s.usage_idle as staging_cpu,
                (p.usage_idle - s.usage_idle) as diff
            FROM production.cpu p
            JOIN staging.cpu s
                ON p.timestamp = s.timestamp
                AND p.host = s.host
            WHERE p.timestamp > NOW() - INTERVAL 1 HOUR
            ORDER BY p.timestamp DESC
            LIMIT 100
        """,
        "format": "json"
    }
)
```

### Use Cases

**Environment Separation:**
```toml
# Production instance
database = "production"

# Staging instance
database = "staging"

# Development instance
database = "dev"
```

**Multi-Tenant Architecture:**
```python
# Write tenant-specific data
headers = {
    "x-api-key": token,
    "x-arc-database": f"tenant_{tenant_id}"
}
```

**Data Lifecycle Management:**
```python
# Hot data (frequent queries)
database = "hot"

# Warm data (occasional queries)
database = "warm"

# Cold data (archival)
database = "cold"
```

### Apache Superset Integration

In Superset, Arc databases appear as **schemas**:

1. Install the Arc Superset dialect:
   ```bash
   pip install arc-superset-dialect
   ```

2. Connect to Arc:
   ```
   arc://your-token@localhost:8000/default
   ```

3. View databases as schemas in the Superset UI:
   ```
   Schema: default
     ├── cpu
     ├── mem
     └── disk

   Schema: production
     ├── cpu
     └── mem

   Schema: staging
     ├── cpu
     └── mem
   ```

For more details, see the [Multi-Database Migration Plan](DATABASE_MIGRATION_PLAN.md).

## Write-Ahead Log (WAL) - Durability Feature

Arc includes an optional Write-Ahead Log (WAL) for applications requiring **zero data loss** on system crashes. WAL is **disabled by default** to maximize throughput.

### When to Enable WAL

Enable WAL if you need:
- **Zero data loss** on crashes
- **Regulatory compliance** (finance, healthcare)
- **Guaranteed durability** for critical data

Keep WAL disabled if you:
- **Prioritize maximum throughput** (2.01M records/sec)
- **Can tolerate 0-5 seconds data loss** on rare crashes
- **Have upstream retry logic** (Kafka, message queues)

### Performance Impact

| Configuration | Throughput | Data Loss Risk |
|--------------|-----------|----------------|
| **WAL Disabled (default)** | 2.01M rec/s | 0-5 seconds |
| **WAL async** | 1.67M rec/s (-17%) | <1 second |
| **WAL fdatasync** | 1.63M rec/s (-19%) | Near-zero |
| **WAL fsync** | 1.67M rec/s (-17%) | Zero |

### Enable WAL

Edit `.env` file:

```bash
# Enable Write-Ahead Log for durability
WAL_ENABLED=true
WAL_SYNC_MODE=fdatasync     # Recommended: balanced mode
WAL_DIR=./data/wal
WAL_MAX_SIZE_MB=100
WAL_MAX_AGE_SECONDS=3600
```

### Monitor WAL

Check WAL status via API:

```bash
# Get WAL status
curl http://localhost:8000/api/wal/status

# Get detailed statistics
curl http://localhost:8000/api/wal/stats

# List WAL files
curl http://localhost:8000/api/wal/files

# Health check
curl http://localhost:8000/api/wal/health

# Cleanup old recovered files
curl -X POST http://localhost:8000/api/wal/cleanup
```

**For complete WAL documentation, see [docs/WAL.md](docs/WAL.md)**

## File Compaction - Query Optimization

Arc automatically **compacts small Parquet files into larger ones** to dramatically improve query performance. Using a **tiered compaction strategy** (hourly → daily → weekly → monthly), Arc reduces file count by up to 1,250x while improving query speed by 10-50x.

### Why Compaction Matters

**The Small File Problem:**
- High-throughput ingestion creates 100+ small files per hour
- DuckDB must open every file for queries → slow query performance
- Example: 1000 files × 5ms open time = 5 seconds just to start querying

**After Compaction:**
- **2,704 files → 3 files (901x reduction)** - Real production test results
- **80.4% compression ratio** (3.7 GB → 724 MB with ZSTD)
- Query time: 5 seconds → 0.05 seconds (100x faster)
- Better compression (ZSTD vs Snappy during writes)
- Improved DuckDB parallel scanning

### How It Works

Compaction runs automatically on a schedule (default: every hour at :05):

1. **Scans** for completed hourly partitions (e.g., `2025/10/08/14/`)
2. **Locks** partition to prevent concurrent compaction
3. **Downloads** all small files for that partition
4. **Merges** using DuckDB into optimized 512MB files
5. **Uploads** compacted files with `.compacted` suffix
6. **Deletes** old small files from storage
7. **Cleanup** temp files and releases lock

### Tiered Compaction Strategy

Arc uses a **multi-tier compaction approach** to manage file count at scale:

**Tier 1: Hourly Compaction** (every 10 minutes)
- Merges small files within hourly partitions
- 200 files → 2-3 compacted files per hour
- Result: ~41 files/day per measurement

**Tier 2: Daily Compaction** ✅ (3am daily)
- Merges 24 hourly files → 1-2 daily files
- Reduces file count by **20x**
- Result: ~730 files/year per measurement (vs 15,000 without daily)

**Tier 3: Weekly Compaction** (planned)
- Merges 7 daily files → 1 weekly file
- Additional **14x reduction**

**Tier 4: Monthly Compaction** (planned)
- Merges 4-5 weekly files → 1 monthly file
- **Total: 1,250x fewer files** (15,000 → 12 files/year)

### Configuration

Compaction is **enabled by default** in [arc.conf](arc.conf):

```toml
# Hourly Compaction (Tier 1)
[compaction]
enabled = true
min_age_hours = 1          # Wait 1 hour before compacting
min_files = 50             # Only compact if ≥50 files exist
target_file_size_mb = 512  # Target 512MB files
schedule = "*/10 * * * *"  # Every 10 minutes
max_concurrent_jobs = 4    # Run 4 compactions in parallel
compression = "zstd"       # Better compression than snappy
compression_level = 3      # Balance compression vs speed

# Daily Compaction (Tier 2) - NEW!
[compaction.daily]
enabled = true                 # Enable daily compaction
schedule = "0 3 * * *"         # 3am daily
min_age_hours = 24             # Only compact completed days
min_files = 12                 # Need at least 12 hourly files
target_file_size_mb = 2048     # Target 2GB daily files
```

**File Count Impact:**
- Without daily: ~15,000 files/year/measurement
- With daily: ~730 files/year/measurement ✅ **20x reduction**

### Monitoring Compaction

Check compaction status via API:

```bash
# Get current status
curl http://localhost:8000/api/compaction/status

# Get detailed statistics
curl http://localhost:8000/api/compaction/stats

# List eligible partitions
curl http://localhost:8000/api/compaction/candidates

# Manually trigger compaction (triggers ALL tiers: hourly + daily)
curl -X POST http://localhost:8000/api/compaction/trigger

# View active jobs
curl http://localhost:8000/api/compaction/jobs

# View job history
curl http://localhost:8000/api/compaction/history
```

### Reducing File Count at Source

**Best practice**: Reduce file generation by increasing buffer size before they're written:

```toml
[ingestion]
buffer_size = 200000        # Up from 50,000 (4x fewer files)
buffer_age_seconds = 10     # Up from 5 (2x fewer files)
```

**Impact**:
- **Files generated**: 2,000/hour → 250/hour (8x reduction)
- **Compaction time**: 150s → 20s (7x faster)
- **Memory usage**: +300MB per worker (~12GB total on 42 workers)
- **Query freshness**: 5s → 10s delay

This is the **most effective optimization** - fewer files means faster compaction AND faster queries.

### When to Disable Compaction

Compaction should remain enabled for production, but you might disable it:
- **Testing**: When you want to see raw ingestion files
- **Low write volume**: If you write <10 files per hour
- **Development**: When iterating on ingestion code

To disable, edit [arc.conf](arc.conf):

```toml
[compaction]
enabled = false
```

**For complete compaction documentation, see [docs/COMPACTION.md](docs/COMPACTION.md)**

## Architecture Overview

Arc's architecture is optimized for high-throughput time-series ingestion with **MessagePack columnar format** as the recommended ingestion path, delivering 6.57M records/sec unified (metrics + logs + traces + events simultaneously) with zero-copy passthrough to Parquet.

```
┌─────────────────────────────────────────────────────────────┐
│                     Client Applications                      │
│  (Python, Go, JavaScript, Telegraf, curl, etc.)             │
└──────────────────┬──────────────────────────────────────────┘
                   │
                   │ HTTP/HTTPS
                   ▼
┌─────────────────────────────────────────────────────────────┐
│                   Arc API Layer (FastAPI)                    │
│  ┌──────────────┐  ┌──────────────┐  ┌──────────────────┐  │
│  │  MessagePack │  │ Line Protocol│  │  Query Engine    │  │
│  │Columnar (REC)│  │   (Legacy)   │  │   (DuckDB)       │  │
│  │ 6.57M RPS    │  │  240K RPS    │  │                  │  │
│  └──────────────┘  └──────────────┘  └──────────────────┘  │
└──────────────────┬──────────────────────────────────────────┘
                   │
                   │ Write Pipeline
                   ▼
┌─────────────────────────────────────────────────────────────┐
│              Buffering & Processing Layer                    │
│  ┌──────────────────────────────────────────────────────┐  │
│  │  ArrowParquetBuffer (MessagePack Columnar)           │  │
│  │  RECOMMENDED - Zero-copy passthrough                 │  │
│  │  - Client sends columnar data                        │  │
│  │  - Direct PyArrow RecordBatch → Parquet              │  │
│  │  - No row→column conversion (2.55x faster)           │  │
│  │  - Minimal memory overhead                           │  │
│  │  - Throughput: 2.32M RPS                             │  │
│  └──────────────────────────────────────────────────────┘  │
│  ┌──────────────────────────────────────────────────────┐  │
│  │  ParquetBuffer (Line Protocol / MessagePack Row)     │  │
│  │  LEGACY - For compatibility                          │  │
│  │  - Flattens tags/fields                              │  │
│  │  - Row→column conversion                             │  │
│  │  - Polars DataFrame → Parquet                        │  │
│  │  - Throughput: 240K-908K RPS                         │  │
│  └──────────────────────────────────────────────────────┘  │
└──────────────────┬──────────────────────────────────────────┘
                   │
                   │ Parquet Files (columnar format)
                   ▼
┌─────────────────────────────────────────────────────────────┐
│              Storage Backend (Pluggable)                     │
│  ┌────────────────────────────────────────────────────────┐ │
│  │  Local NVMe (Fastest - 2.32M RPS)                     │ │
│  │  • Direct I/O, minimal overhead                       │ │
│  │  • Best for single-node, development, edge            │ │
│  └────────────────────────────────────────────────────────┘ │
│  ┌────────────────────────────────────────────────────────┐ │
│  │  MinIO (Recommended for Production - ~2.0M RPS)       │ │
│  │  • S3-compatible, distributed, scalable               │ │
│  │  • High availability, erasure coding                  │ │
│  │  • Multi-tenant, object versioning                    │ │
│  └────────────────────────────────────────────────────────┘ │
│                                                              │
│  Alternative backends: AWS S3/R2, Google Cloud Storage      │
└─────────────────────────────────────────────────────────────┘
                   │
                   │ Query Path (Direct Parquet reads)
                   ▼
┌─────────────────────────────────────────────────────────────┐
│              Query Engine (DuckDB)                           │
│  - Direct Parquet reads from object storage                 │
│  - Columnar execution engine                                │
│  - Query cache for common queries                           │
│  - Full SQL interface (Postgres-compatible)                 │
│  - Zero-copy aggregations on columnar data                  │
└─────────────────────────────────────────────────────────────┘
```

### Ingestion Flow (Columnar Format - Recommended)

1. **Client generates columnar data**: `{m: "cpu", columns: {time: [...], host: [...], val: [...]}}`
2. **MessagePack serialization**: Binary encoding (10-30% smaller than JSON)
3. **Arc receives columnar batch**: No parsing overhead, validates array lengths
4. **Zero-copy passthrough**: Direct PyArrow RecordBatch creation
5. **Buffering**: In-memory columnar batches (minimal overhead)
6. **Parquet writes**: Direct columnar → Parquet (no conversion)
7. **Storage**: Write to local NVMe or MinIO (6.57M RPS unified sustained)

**Key Advantages:**
- **3.2x faster throughput** vs row format (2.91M vs 908K RPS)
- **77x lower p50 latency** (1.76ms vs 136.86ms)
- **53x lower p99 latency** (29.03ms vs 1542ms)
- **Zero conversion overhead** - No flatten, no row→column conversion
- **Better compression** - Field names sent once, not per-record
- **More efficient memory** - Arrays more compact than list of dicts

### Why MinIO?

Arc Core is designed with **MinIO as the primary storage backend** for several key reasons:

1. **Unlimited Scale**: Store petabytes of time-series data without hitting storage limits
2. **Cost-Effective**: Commodity hardware or cloud storage at fraction of traditional database costs
3. **Distributed Architecture**: Built-in replication and erasure coding for data durability
4. **S3 Compatibility**: Works with any S3-compatible storage (AWS S3, GCS, Wasabi, etc.)
5. **Performance**: Direct Parquet reads from object storage with DuckDB's efficient execution
6. **Separation of Compute & Storage**: Scale storage and compute independently
7. **Self-Hosted Option**: Run on your own infrastructure without cloud vendor lock-in

The MinIO + Parquet + DuckDB combination provides the perfect balance of cost, performance, and scalability for analytical time-series workloads.


## Performance

Arc Core has been benchmarked using [ClickBench](https://github.com/ClickHouse/ClickBench) - the industry-standard analytical database benchmark with 100M row dataset (14GB) and 43 analytical queries.

### ClickBench Results

**Hardware: AWS c6a.4xlarge** (16 vCPU AMD EPYC 7R13, 32GB RAM, 500GB gp2)
- **Cold Run Total**: 120.25s (sum of 43 queries, first execution with proper cache flushing)
- **Warm Run Total**: 35.70s (sum of 43 queries, best of 3 runs)
- **Cold/Warm Ratio**: 3.37x (proper cache flushing verification)
- **Storage**: 13.76 GB Parquet (Snappy compression)
- **Success Rate**: 43/43 queries (100%)
- **vs QuestDB**: 1.80x faster cold, 1.20x faster warm
- **vs TimescaleDB**: 9.39x faster cold, 12.39x faster warm

**Hardware: Apple M3 Max** (14 cores ARM, 36GB RAM)
- **Cold Run Total**: 22.64s (sum of 43 queries, first execution)
- **With Query Cache**: 16.87s (60s TTL caching enabled, 1.34x speedup)
- **Cache Hit Performance**: 3-20ms per query (sub-second for all cached queries)
- **Cache Hit Rate**: 51% of queries benefit from caching (22/43 queries)
- **Aggregate Performance**: ~4.4M rows/sec cold, ~5.9M rows/sec cached
- **Storage**: Local NVMe SSD
- **Success Rate**: 43/43 queries (100%)
- **Optimizations**: DuckDB pool (early connection release), async gzip decompression

### Key Performance Characteristics

- **Columnar Storage**: Parquet format with Snappy compression
- **Query Engine**: DuckDB with default settings (ClickBench compliant)
- **Result Caching**: 60s TTL for repeated queries (production mode)
- **End-to-End**: All timings include HTTP/JSON API overhead

### Fastest Queries (M3 Max)

| Query | Time | Description |
|-------|------|-------------|
| Q1 | 0.043s | Simple COUNT(*) aggregation |
| Q7 | 0.036s | MIN/MAX on date column |
| Q8 | 0.039s | GROUP BY with filter |
| Q20 | 0.047s | Point lookup by UserID |
| Q42 | 0.043s | Multi-column aggregation |

### Most Complex Queries

| Query | Time | Description |
|-------|------|-------------|
| Q29 | 8.09s | REGEXP_REPLACE with heavy string operations |
| Q19 | 1.69s | Timestamp conversion with GROUP BY |
| Q33 | 1.28s | Complex multi-column aggregations |
| Q23 | 1.10s | String matching with LIKE patterns |

**Benchmark Configuration**:
- Dataset: 100M rows, 14GB Parquet (ClickBench hits.parquet)
- Protocol: HTTP REST API with JSON responses
- Caching: Disabled for benchmark compliance
- Tuning: None (default DuckDB settings)

See full results and methodology at [ClickBench Results](https://benchmark.clickhouse.com) and [Arc's ClickBench repository](https://github.com/Basekick-Labs/ClickBench/tree/main/arc).

## Docker Services

The `docker-compose.yml` includes:

- **arc-api**: Main API server (port 8000)
- **minio**: S3-compatible storage (port 9000, console 9001)
- **minio-init**: Initializes MinIO buckets on startup


## Development

```bash
# Run with auto-reload
uvicorn api.main:app --reload --host 0.0.0.0 --port 8000

# Run tests (if available in parent repo)
pytest tests/
```

## Monitoring

Health check endpoint:
```bash
curl http://localhost:8000/health
```

Logs:
```bash
# Docker
docker-compose logs -f arc-api

# Native (systemd)
sudo journalctl -u arc-api -f
```

## API Reference

### Public Endpoints (No Authentication Required)

- `GET /` - API information
- `GET /health` - Service health check
- `GET /ready` - Readiness probe
- `GET /docs` - Swagger UI documentation
- `GET /redoc` - ReDoc documentation
- `GET /openapi.json` - OpenAPI specification

**Note**: All other endpoints require token authentication via `x-api-key` header.

### Data Ingestion

**MessagePack Binary Protocol** (Recommended - 2.66x faster):
- `POST /api/v1/write/msgpack` - Write data via MessagePack columnar format
- `GET /api/v1/write/msgpack/stats` - Get ingestion statistics
- `GET /api/v1/write/msgpack/spec` - Get protocol specification

**Line Protocol** (InfluxDB compatibility):
- `POST /api/v1/write` - InfluxDB 1.x compatible write
- `POST /api/v1/write/influxdb` - InfluxDB 2.x API format
- `POST /api/v1/write/line-protocol` - Line protocol endpoint
- `POST /api/v1/write/flush` - Force flush write buffer
- `GET /api/v1/write/health` - Write endpoint health check
- `GET /api/v1/write/stats` - Write statistics

### Query Endpoints

- `POST /api/v1/query` - Execute DuckDB SQL query (JSON response)
- `POST /api/v1/query/arrow` - Execute query (Apache Arrow IPC format)
- `POST /api/v1/query/estimate` - Estimate query cost
- `POST /api/v1/query/stream` - Stream large query results (CSV)
- `GET /api/v1/query/{measurement}` - Get measurement data
- `GET /api/v1/query/{measurement}/csv` - Export measurement as CSV
- `GET /api/v1/measurements` - List all measurements/tables

### Authentication & Security

- `GET /api/v1/auth/verify` - Verify token validity
- `GET /api/v1/auth/tokens` - List all tokens
- `POST /api/v1/auth/tokens` - Create new token
- `GET /api/v1/auth/tokens/{token_id}` - Get token details
- `PATCH /api/v1/auth/tokens/{token_id}` - Update token
- `DELETE /api/v1/auth/tokens/{token_id}` - Delete token
- `POST /api/v1/auth/tokens/{token_id}/rotate` - Rotate token (generate new)
- `GET /api/v1/auth/cache/stats` - Authentication cache statistics
- `POST /api/v1/auth/cache/invalidate` - Invalidate auth cache

### Monitoring & Metrics

- `GET /health` - Service health check
- `GET /ready` - Readiness probe
- `GET /api/v1/metrics` - Prometheus metrics
- `GET /api/v1/metrics/timeseries/{metric_type}` - Time-series metrics
- `GET /api/v1/metrics/endpoints` - Endpoint statistics
- `GET /api/v1/metrics/query-pool` - Query pool status
- `GET /api/v1/metrics/memory` - Memory profile
- `GET /api/v1/logs` - Application logs

### Connection Management

**Data Source Connections**:
- `GET /api/v1/connections/datasource` - List data source connections
- `POST /api/v1/connections/datasource` - Create connection
- `GET /api/v1/connections/datasource/{connection_id}` - Get connection details

**InfluxDB Connections**:
- `GET /api/v1/connections/influx` - List InfluxDB connections
- `POST /api/v1/connections/influx` - Create InfluxDB connection
- `GET /api/v1/connections/influx/{connection_id}` - Get connection details

**Storage Connections**:
- `GET /api/v1/connections/storage` - List storage backends
- `POST /api/v1/connections/storage` - Create storage connection
- `GET /api/v1/connections/storage/{connection_id}` - Get storage details

**HTTP/JSON Connections**:
- `GET /api/v1/connections/http_json` - List HTTP/JSON connections
- `POST /api/v1/connections/http_json` - Create HTTP/JSON connection

**Connection Operations**:
- `POST /api/v1/connections/{connection_type}/test` - Test connection
- `POST /api/v1/connections/{connection_type}/{connection_id}/activate` - Activate connection
- `DELETE /api/v1/connections/{connection_type}/{connection_id}` - Delete connection

**Setup**:
- `POST /api/v1/setup/default-connections` - Create default connections

### Retention Policies

- `GET /api/v1/retention` - List all retention policies
- `POST /api/v1/retention` - Create retention policy
- `GET /api/v1/retention/{id}` - Get policy details
- `PUT /api/v1/retention/{id}` - Update policy
- `DELETE /api/v1/retention/{id}` - Delete policy
- `POST /api/v1/retention/{id}/execute` - Execute policy (manual trigger with dry-run support)
- `GET /api/v1/retention/{id}/executions` - Get execution history

See [Retention Policies Documentation](docs/RETENTION_POLICIES.md) for complete guide.

### Continuous Queries

- `GET /api/v1/continuous_queries` - List all continuous queries
- `POST /api/v1/continuous_queries` - Create continuous query
- `GET /api/v1/continuous_queries/{id}` - Get query details
- `PUT /api/v1/continuous_queries/{id}` - Update query
- `DELETE /api/v1/continuous_queries/{id}` - Delete query
- `POST /api/v1/continuous_queries/{id}/execute` - Execute query manually (with dry-run support)
- `GET /api/v1/continuous_queries/{id}/executions` - Get execution history

**Use Cases:**
- **Downsampling**: Aggregate high-resolution data (10s → 1m → 1h → 1d retention tiers)
- **Materialized Views**: Pre-compute aggregations for faster dashboard queries
- **Summary Tables**: Create daily/hourly summaries for long-term analysis
- **Storage Optimization**: Reduce storage by aggregating old data

See [Continuous Queries Documentation](docs/CONTINUOUS_QUERIES.md) for complete guide with SQL examples.

### Export Jobs

- `GET /api/v1/jobs` - List all export jobs
- `POST /api/v1/jobs` - Create new export job
- `PUT /api/v1/jobs/{job_id}` - Update job configuration
- `DELETE /api/v1/jobs/{job_id}` - Delete job
- `GET /api/v1/jobs/{job_id}/executions` - Get job execution history
- `POST /api/v1/jobs/{job_id}/run` - Run job immediately
- `POST /api/v1/jobs/{job_id}/cancel` - Cancel running job
- `GET /api/v1/monitoring/jobs` - Monitor job status

### HTTP/JSON Export

- `GET /api/v1/http-json/connections` - List HTTP/JSON connections
- `POST /api/v1/http-json/connections` - Create HTTP/JSON connection
- `GET /api/v1/http-json/connections/{connection_id}` - Get connection details
- `POST /api/v1/http-json/connections/{connection_id}/test` - Test connection
- `POST /api/v1/http-json/connections/{connection_id}/activate` - Activate connection
- `POST /api/v1/http-json/connections/{connection_id}/discover-schema` - Discover schema
- `POST /api/v1/http-json/export` - Export data via HTTP

### Cache Management

- `GET /api/v1/cache/stats` - Cache statistics
- `GET /api/v1/cache/health` - Cache health status
- `POST /api/v1/cache/clear` - Clear query cache

### Compaction Management

- `GET /api/v1/compaction/status` - Current compaction status
- `GET /api/v1/compaction/stats` - Detailed statistics
- `GET /api/v1/compaction/candidates` - List eligible partitions
- `POST /api/v1/compaction/trigger` - Manually trigger compaction
- `GET /api/v1/compaction/jobs` - View active jobs
- `GET /api/v1/compaction/history` - View job history

### Write-Ahead Log (WAL)

- `GET /api/v1/wal/status` - WAL status and configuration
- `GET /api/v1/wal/stats` - WAL statistics
- `GET /api/v1/wal/health` - WAL health check
- `GET /api/v1/wal/files` - List WAL files
- `POST /api/v1/wal/cleanup` - Clean up old WAL files
- `GET /api/v1/wal/recovery/history` - Recovery history

### Avro Schema Registry

- `GET /api/v1/avro/schemas` - List all schemas
- `GET /api/v1/avro/schemas/{schema_id}` - Get schema by ID
- `GET /api/v1/avro/schemas/topic/{topic_name}` - Get schema by topic

### Delete Operations

**Note**: Disabled by default. Set `delete.enabled=true` in `arc.conf` to enable.

- `POST /api/v1/delete` - Delete data matching WHERE clause (supports dry-run)
- `GET /api/v1/delete/config` - Get delete configuration and limits

**Key Features**:
- **Zero overhead on writes/queries**: Deleted data physically removed via file rewrites
- **Precise deletion**: Delete any rows matching a SQL WHERE clause
- **GDPR compliance**: Remove specific user data permanently
- **Safety mechanisms**: Dry-run mode, confirmation thresholds, row limits
- **Use cases**: GDPR requests, error cleanup, decommissioning hosts/sensors

See [DELETE.md](docs/DELETE.md) for detailed documentation.

### Interactive API Documentation

Arc Core includes auto-generated API documentation:
- **Swagger UI**: `http://localhost:8000/docs`
- **ReDoc**: `http://localhost:8000/redoc`
- **OpenAPI JSON**: `http://localhost:8000/openapi.json`

## Integrations

### Apache Superset - Interactive Dashboards

Create interactive dashboards and visualizations for your Arc data using Apache Superset:

**Quick Start:**
```bash
# Install the Arc dialect
pip install arc-superset-dialect

# Or use Docker with Arc pre-configured
git clone https://github.com/basekick-labs/arc-superset-dialect.git
cd arc-superset-dialect
docker build -t superset-arc .
docker run -d -p 8088:8088 superset-arc
```

**Connect to Arc:**
1. Access Superset at `http://localhost:8088` (admin/admin)
2. Add database connection: `arc://YOUR_API_KEY@localhost:8000/default`
3. Start building dashboards with SQL queries

**Example Dashboard Queries:**
```sql
-- Time-series CPU usage
SELECT
    time_bucket(INTERVAL '5 minutes', timestamp) as time,
    host,
    AVG(usage_idle) as avg_idle
FROM cpu
WHERE timestamp > NOW() - INTERVAL 6 HOUR
GROUP BY time, host
ORDER BY time DESC;

-- Correlate CPU and Memory
SELECT c.timestamp, c.host, c.usage_idle, m.used_percent
FROM cpu c
JOIN mem m ON c.timestamp = m.timestamp AND c.host = m.host
WHERE c.timestamp > NOW() - INTERVAL 1 HOUR
LIMIT 1000;
```

**Learn More:**
- [Arc Superset Dialect Repository](https://github.com/basekick-labs/arc-superset-dialect)
- [Integration Guide](https://github.com/basekick-labs/arc-superset-dialect#readme)
- [PyPI Package](https://pypi.org/project/arc-superset-dialect/) (once published)

## Roadmap

Arc Core is under active development. Current focus areas:

- **Performance Optimization**: Further improvements to ingestion and query performance
- **API Stability**: Finalizing core API contracts
- **Enhanced Monitoring**: Additional metrics and observability features
- **Documentation**: Expanded guides and tutorials
- **Production Hardening**: Testing and validation for production use cases

We welcome feedback and feature requests as we work toward a stable 1.0 release.

## License

Arc Core is licensed under the **GNU Affero General Public License v3.0 (AGPL-3.0)**.

This means:
- **Free to use** - Use Arc Core for any purpose
- **Free to modify** - Modify the source code as needed
- **Free to distribute** - Share your modifications with others
- **Share modifications** - If you modify Arc and run it as a service, you must share your changes under AGPL-3.0

### Why AGPL?

AGPL-3.0 ensures that improvements to Arc benefit the entire community, even when run as a cloud service. This prevents the "SaaS loophole" where companies could take the code, improve it, and keep changes proprietary.

### Commercial Licensing

For organizations that require:
- Proprietary modifications without disclosure
- Commercial support and SLAs
- Enterprise features and managed services

Please contact us at: **enterprise[at]basekick[dot]net**

We offer dual licensing and commercial support options.

## Support

- **Discord Community**: [Join our Discord](https://discord.gg/nxnWfUxsdm) - Get help, share feedback, and connect with other Arc users
- **GitHub Issues**: [Report bugs and request features](https://github.com/basekick-labs/arc-core/issues)
- **Enterprise Support**: enterprise[at]basekick[dot]net
- **General Inquiries**: support[at]basekick[dot]net<|MERGE_RESOLUTION|>--- conflicted
+++ resolved
@@ -77,6 +77,7 @@
 docker run -d \
   -p 8000:8000 \
   -e STORAGE_BACKEND=local \
+  -e STORAGE_LOCAL_BASE_PATH=/data/arc \
   -e DB_PATH=/data/arc.db \
   -v arc-data:/data \
   ghcr.io/basekick-labs/arc:25.11.1
@@ -88,6 +89,10 @@
 ```bash
 curl http://localhost:8000/health
 ```
+
+**What's persisted:**
+- `/data/arc/` - Parquet files (your ingested data)
+- `/data/arc.db` - SQLite database (auth tokens, metadata)
 
 ### Kubernetes (Helm)
 
@@ -443,52 +448,6 @@
 Arc API will be available at `http://localhost:8000`
 MinIO Console at `http://localhost:9001` (minioadmin/minioadmin)
 
-<<<<<<< HEAD
-## Quick Start (Docker)
-
-Run Arc with a single command:
-
-```bash
-docker run -d \
-  -p 8000:8000 \
-  -e STORAGE_BACKEND=local \
-  -e STORAGE_LOCAL_BASE_PATH=/data/arc \
-  -e DB_PATH=/data/arc.db \
-  -v arc-data:/data \
-  ghcr.io/basekick-labs/arc:25.11.1
-```
-
-Arc API will be available at `http://localhost:8000`
-
-**Check health:**
-```bash
-curl http://localhost:8000/health
-```
-
-**What's persisted:**
-- `/data/arc/` - Parquet files (your ingested data)
-- `/data/arc.db` - SQLite database (auth tokens, metadata)
-
-### Docker Compose (Development)
-
-For development with MinIO object storage:
-
-```bash
-# Start Arc Core with MinIO
-docker-compose up -d
-
-# Check status
-docker-compose ps
-
-# View logs
-docker-compose logs -f arc-api
-
-# Stop
-docker-compose down
-```
-
-=======
->>>>>>> 0e5a7236
 ## Remote Deployment
 
 Deploy Arc Core to a remote server:
